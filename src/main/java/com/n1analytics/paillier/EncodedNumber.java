/**
 * Copyright 2015 NICTA
 *
 * Licensed under the Apache License, Version 2.0 (the "License"); you may not use this
 * file except in compliance with the License. You may obtain a copy of the License at
 *
 * http://www.apache.org/licenses/LICENSE-2.0
 *
 * Unless required by applicable law or agreed to in writing, software distributed under
 * the License is distributed on an "AS IS" BASIS, WITHOUT WARRANTIES OR CONDITIONS OF ANY
 * KIND, either express or implied. See the License for the specific language governing
 * permissions and limitations under the License.
 */
package com.n1analytics.paillier;

<<<<<<< HEAD
import com.n1analytics.paillier.util.HashChain;

import java.io.Serializable;
=======
import java.math.BigDecimal;
>>>>>>> 1a2efb55
import java.math.BigInteger;

import com.n1analytics.paillier.util.HashChain;

/**
 * Represents encoded numbers, enabling Paillier encrypted operations on
 * signed integers and signed floating point numbers.
 *
 * This class defines public methods:
 * <ul>
 *     <li>To check whether another EncodedNumber or an EncryptedNumber has the same PaillierContext</li>
 *     <li>To decode exactly and approximately to a BigInteger, long, double and Number</li>
 *     <li>To perform arithmetic operations; addition, subtraction, limited multiplication and limited division.</li>
 * </ul>
 */
public final class EncodedNumber implements Serializable{

  /**
   * The Paillier context used to encode this number.
   */
  protected final PaillierContext context;

  /**
   * The value of the encoded number. Must be a non-negative integer less than <code>context.getModulus()</code>
   */
  protected final BigInteger value;

  /**
   * The exponent of the encoded number.
   */
  protected final int exponent;

  /**
   * Constructs an encoded number given an encoding and an encoded value. The
   * encoded value must be a non-negative integer less than
   * {@code context.getModulus()}.
   *
   * @param context used to encode value.
   * @param value of the encoded number must be a non-negative integer less than {@code context.getModulus()}.
   * @param exponent of the encoded number.
   */
  protected EncodedNumber(PaillierContext context, BigInteger value, int exponent) {
    if (context == null) {
      throw new IllegalArgumentException("context must not be null");
    }
    if (value == null) {
      throw new IllegalArgumentException("value must not be null");
    }
    if (value.signum() < 0) {
      throw new IllegalArgumentException("value must be non-negative");
    }
    if (value.compareTo(context.getPublicKey().getModulus()) >= 0) {
      throw new IllegalArgumentException("value must be less than modulus");
    }
    this.context = context;
    this.value = value;
    this.exponent = exponent;
  }

  /**
   * @return the {@code context} with which this number is encoded.
   */
  public PaillierContext getContext() {
    return context;
  }

  /**
   * @return the encoded {@code value}.
   */
  public BigInteger getValue() {
    return value;
  }

  /**
   * @return {@code exponent}.
   */
  public int getExponent() {
    return exponent;
  }

  /**
   * Checks whether this encoded number is valid in the current context.
   *
   * @return true if encoded number is valid, false otherwise.
   */
  public boolean isValid() {
    return context.isValid(this);
  }
  
  /**
   * Returns the signum function of this EncodedNumber.
   * @return -1, 0 or 1 as the value of this EncodedNumber is negative, zero or positive.
   */
  public int signum(){
    return context.signum(this);
  }

  /**
   * Checks whether an {@code EncryptedNumber} has the same context as this {@code EncodedNumber}.
   *
   * @param other {@code EncryptedNumber} to compare to.
   * @return {@code other} provided the contexts match, else PaillierContextMismatchException is thrown.
   * @throws PaillierContextMismatchException if the contexts are different.
   */
  public EncryptedNumber checkSameContext(EncryptedNumber other)
          throws PaillierContextMismatchException {
    return context.checkSameContext(other);
  }

  /**
   * Checks whether another {@code EncodedNumber} has the same context as this {@code EncodedNumber}.
   *
   * @param other {@code EncodedNumber} to compare to.
   * @return {@code other} provided the contexts match, else PaillierContextMismatchException is thrown.
   * @throws PaillierContextMismatchException if the context are different.
   */
  public EncodedNumber checkSameContext(EncodedNumber other)
          throws PaillierContextMismatchException {
    return context.checkSameContext(other);
  }

  /**
   * Decodes to a {@code BigInteger} representation. See
   * {@link com.n1analytics.paillier.PaillierContext#decodeBigInteger(EncodedNumber)} for details.
   *
   * @return the decoded number.
   * @throws ArithmeticException if this {@code EncodedNumber} cannot be represented as a {@code BigInteger}.
   */
  public BigInteger decodeBigInteger() throws ArithmeticException {
    return context.decodeBigInteger(this);
  }

  /**
   * Decodes this {@code EncodedNumber} to a {@code double} representation. See
   * {@link com.n1analytics.paillier.PaillierContext#decodeDouble(EncodedNumber)} for details.
   *
   * @return the decoded number.
   * @throws ArithmeticException if this {@code EncodedNumber} cannot be represented as a valid {@code double}.
   */
  public double decodeDouble() throws ArithmeticException {
    return context.decodeDouble(this);
  }

  /**
   * Decodes this {@code EncodedNumber} to a {@code long} representation. See
   * {@link com.n1analytics.paillier.PaillierContext#decodeLong(EncodedNumber)} for details.
   *
   * @return the decoded number.
   * @throws ArithmeticException if this cannot be represented as a valid {@code long}.
   */
  public long decodeLong() throws ArithmeticException {
    return context.decodeLong(this);
  }
  
  public BigDecimal decodeBigDecimal() throws ArithmeticException {
    return context.decodeBigDecimal(this);
  }

  /**
   * Decreases the exponent of this {@code EncodedNumber} to {@code newExp}, if {@code newExp} is less than
   * the current {@code exponent}.
   * See {@link com.n1analytics.paillier.PaillierContext#decreaseExponentTo(EncodedNumber, int)} for details.
   *
   * @param newExp the new exponent for the {@code EncodedNumber}, must be less than the current exponent.
   * @return an {@code EncodedNumber} which exponent is equal to {@code newExp}.
   */
  public EncodedNumber decreaseExponentTo(int newExp) {
    return context.decreaseExponentTo(this, newExp);
  }

  /**
   * Encrypts this {@code EncodedNumber}. See
   * {@link com.n1analytics.paillier.PaillierContext#encrypt(EncodedNumber)} for details.
   *
   * @return the encrypted number.
   */
  public EncryptedNumber encrypt() {
    return context.encrypt(this);
  }

  /**
   * Adds an {@code EncryptedNumber} to this {@code EncodedNumber}. See
   * {@link com.n1analytics.paillier.PaillierContext#add(EncodedNumber, EncryptedNumber)} for details.
   *
   * @param other {@code EncryptedNumber} to be added.
   * @return the addition result.
   */
  public EncryptedNumber add(EncryptedNumber other) {
    return context.add(this, other);
  }

  /**
   * Adds another {@code EncodedNumber} to this {@code EncodedNumber}. See
   * {@link com.n1analytics.paillier.PaillierContext#add(EncodedNumber, EncodedNumber)} for details.
   *
   * @param other {@code EncodedNumber} to be added.
   * @return the addition result.
   */
  public EncodedNumber add(EncodedNumber other) {
    return context.add(this, other);
  }

  /**
   * Adds a {@code BigInteger} to this {@code EncodedNumber}.
   *
   * @param other {@code EncodedNumber} to be added.
   * @return the addition result.
   */
  public EncodedNumber add(BigInteger other) {
    return add(context.encode(other));
  }

  /**
   * Adds a {@code double} to this {@code EncodedNumber}.
   *
   * @param other {@code double} to be added.
   * @return the addition result.
   */
  public EncodedNumber add(double other) {
    return add(context.encode(other));
  }

  /**
   * Adds a {@code long} to this {@code EncodedNumber}.
   *
   * @param other {@code long} to be added.
   * @return the addition result.
   */
  public EncodedNumber add(long other) {
    return add(context.encode(other));
  }

  /**
   * @return additive inverse of this {@code EncodedNumber}.
   */
  public EncodedNumber additiveInverse() {
    return context.additiveInverse(this);
  }

  /**
   * Subtracts an {@code EncryptedNumber} from this {@code EncodedNumber}.
   *
   * @param other {@code EncryptedNumber} to be subtracted from this.
   * @return the subtraction result.
   */
  public EncryptedNumber subtract(EncryptedNumber other) {
    return context.subtract(this, other);
  }

  /**
   * Subtracts another {@code EncodedNumber} from this {@code EncodedNumber}.
   *
   * @param other {@code EncodedNumber} to be subtracted from this.
   * @return the subtraction result.
   */
  public EncodedNumber subtract(EncodedNumber other) {
    return context.subtract(this, other);
  }

  /**
   * Subtracts a {@code BigInteger} from this {@code EncodedNumber}.
   *
   * @param other {@code BigInteger} to be subtracted from this {@code EncodedNumber}.
   * @return the subtraction result.
   */
  public EncodedNumber subtract(BigInteger other) {
    return subtract(context.encode(other));
  }

  /**
   * Subtracts a {@code double} from this {@code EncodedNumber}.
   *
   * @param other {@code double} to be subtracted from this.
   * @return the subtraction result.
   */
  public EncodedNumber subtract(double other) {
    return subtract(context.encode(other));
  }

  /**
   * Subtracts a {@code long} from this {@code EncodedNumber}.
   *
   * @param other {@code long} to be subtracted from this.
   * @return the subtraction result.
   */
  public EncodedNumber subtract(long other) {
    // NOTE it would be nice to do add(context.encode(-other)) however this
    //      would fail if other == Long.MIN_VALUE since it has no
    //      corresponding positive value.
    return subtract(context.encode(other));
  }

  /**
   * Multiplies an {@code EncryptedNumber} with this {@code EncodedNumber}.
   *
   * @param other {@code EncryptedNumber} to be multiplied with.
   * @return the multiplication result.
   */
  public EncryptedNumber multiply(EncryptedNumber other) {
    return context.multiply(this, other);
  }

  /**
   * Multiplies another {@code EncodedNumber} with this {@code EncodedNumber}.
   *
   * @param other {@code EncodedNumber} to be multiplied with.
   * @return the multiplication result.
   */
  public EncodedNumber multiply(EncodedNumber other) {
    return context.multiply(this, other);
  }

  /**
   * Multiplies a {@code BigInteger} with this {@code EncodedNumber}.
   *
   * @param other {@code BigInteger} to be multiplied with.
   * @return the multiplication result.
   */
  public EncodedNumber multiply(BigInteger other) {
    return multiply(context.encode(other));
  }

  /**
   * Multiplies a {@code double} with this {@code EncodedNumber}.
   *
   * @param other {@code double} to be multiplied with.
   * @return the multiplication result.
   */
  public EncodedNumber multiply(double other) {
    return multiply(context.encode(other));
  }

  /**
   * Multiplies a {@code long} with this {@code EncodedNumber}.
   *
   * @param other {@code long} to be multiplied with.
   * @return the multiplication result.
   */
  public EncodedNumber multiply(long other) {
    return multiply(context.encode(other));
  }

  // TODO Issue #10
    /*
    public EncodedNumber multiplicativeInverse() {
    	return context.multiplicativeInverse(this);
    }

    public EncodedNumber divide(EncodedNumber other) {
    	return context.divide(this, other);
    }

    public EncodedNumber divide(Number other) {
    	return divide(context.encode(other));
    }

    public EncodedNumber divide(BigInteger other) {
    	return divide(context.encode(other));
    }
    */

  /**
   * Divides this {@code EncodedNumber} with a {@code double}.
   *
   * @param other {@code double} to divide this with.
   * @return the division result.
   */
  public EncodedNumber divide(double other) {
    return multiply(context.encode(1.0 / other)); // TODO Issue #10: unhack
  }

  /**
   * Divides this {@code EncodedNumber} with a {@code long}.
   *
   * @param other {@code long} to divide this with.
   * @return the division result.
   */
  public EncodedNumber divide(long other) {
    return multiply(context.encode(1.0 / other)); // TODO Issue #10: unhack
  }

  @Override
  public int hashCode() {
    return new HashChain().chain(context).chain(value).hashCode();
  }

  @Override
  public boolean equals(Object o) {
    if (o == this) {
      return true;
    }
    if (o == null || o.getClass() != EncodedNumber.class) {
      return false;
    }
    EncodedNumber number = (EncodedNumber) o;
    return context.equals(number.context) && value.equals(number.value);
  }

  public boolean equals(EncodedNumber o) {
    return o == this || (o != null &&
            context.equals(o.context) &&
            value.equals(o.value));
  }
}<|MERGE_RESOLUTION|>--- conflicted
+++ resolved
@@ -13,16 +13,13 @@
  */
 package com.n1analytics.paillier;
 
-<<<<<<< HEAD
+
 import com.n1analytics.paillier.util.HashChain;
 
 import java.io.Serializable;
-=======
 import java.math.BigDecimal;
->>>>>>> 1a2efb55
 import java.math.BigInteger;
 
-import com.n1analytics.paillier.util.HashChain;
 
 /**
  * Represents encoded numbers, enabling Paillier encrypted operations on
@@ -35,7 +32,7 @@
  *     <li>To perform arithmetic operations; addition, subtraction, limited multiplication and limited division.</li>
  * </ul>
  */
-public final class EncodedNumber implements Serializable{
+public final class EncodedNumber implements Serializable {
 
   /**
    * The Paillier context used to encode this number.
