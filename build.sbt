--- conflicted
+++ resolved
@@ -15,11 +15,7 @@
   settings(commonSettings: _*)
   .settings(
     name := "javallier",
-<<<<<<< HEAD
-    version := "0.4.2-ser",
-=======
     version := "0.5.1",
->>>>>>> 1a2efb55
     description := "A Java library for Paillier partially homomorphic encryption.",
     libraryDependencies ++= Seq(
       "ch.qos.logback" % "logback-classic" % "1.0.13",
